--- conflicted
+++ resolved
@@ -166,15 +166,12 @@
   (let [R (.ring p)]
     (map-coefficients #(a/negate R %) p)))
 
-<<<<<<< HEAD
-=======
 (defn coef
   [^Polynomial p xs]
   (if-let [s (seq (drop-while #(not= xs (first %)) (.terms p)))]
     (second (first s))
     (a/additive-identity (.ring p))))
 
->>>>>>> 0b150b7d
 (defn basis
   [ring arity]
   (cons (->Polynomial ring arity [[(vec (repeat arity 0)) (a/multiplicative-identity ring)]])
